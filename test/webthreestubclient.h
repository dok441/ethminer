/**
 * This file is generated by jsonrpcstub, DO NOT CHANGE IT MANUALLY!
 */

#ifndef JSONRPC_CPP_STUB_WEBTHREESTUBCLIENT_H_
#define JSONRPC_CPP_STUB_WEBTHREESTUBCLIENT_H_

#include <jsonrpccpp/client.h>

class WebThreeStubClient : public jsonrpc::Client
{
    public:
        WebThreeStubClient(jsonrpc::IClientConnector &conn) : jsonrpc::Client(conn) {}

        std::string eth_coinbase() throw (jsonrpc::JsonRpcException)
        {
            Json::Value p;
            p = Json::nullValue;
            Json::Value result = this->CallMethod("eth_coinbase",p);
            if (result.isString())
                return result.asString();
            else
                throw jsonrpc::JsonRpcException(jsonrpc::Errors::ERROR_CLIENT_INVALID_RESPONSE, result.toStyledString());
        }
        bool eth_setCoinbase(const std::string& param1) throw (jsonrpc::JsonRpcException)
        {
            Json::Value p;
            p.append(param1);
            Json::Value result = this->CallMethod("eth_setCoinbase",p);
            if (result.isBool())
                return result.asBool();
            else
                throw jsonrpc::JsonRpcException(jsonrpc::Errors::ERROR_CLIENT_INVALID_RESPONSE, result.toStyledString());
        }
        bool eth_listening() throw (jsonrpc::JsonRpcException)
        {
            Json::Value p;
            p = Json::nullValue;
            Json::Value result = this->CallMethod("eth_listening",p);
            if (result.isBool())
                return result.asBool();
            else
                throw jsonrpc::JsonRpcException(jsonrpc::Errors::ERROR_CLIENT_INVALID_RESPONSE, result.toStyledString());
        }
        bool eth_setListening(const bool& param1) throw (jsonrpc::JsonRpcException)
        {
            Json::Value p;
            p.append(param1);
            Json::Value result = this->CallMethod("eth_setListening",p);
            if (result.isBool())
                return result.asBool();
            else
                throw jsonrpc::JsonRpcException(jsonrpc::Errors::ERROR_CLIENT_INVALID_RESPONSE, result.toStyledString());
        }
        bool eth_mining() throw (jsonrpc::JsonRpcException)
        {
            Json::Value p;
            p = Json::nullValue;
            Json::Value result = this->CallMethod("eth_mining",p);
            if (result.isBool())
                return result.asBool();
            else
                throw jsonrpc::JsonRpcException(jsonrpc::Errors::ERROR_CLIENT_INVALID_RESPONSE, result.toStyledString());
        }
        bool eth_setMining(const bool& param1) throw (jsonrpc::JsonRpcException)
        {
            Json::Value p;
            p.append(param1);
            Json::Value result = this->CallMethod("eth_setMining",p);
            if (result.isBool())
                return result.asBool();
            else
                throw jsonrpc::JsonRpcException(jsonrpc::Errors::ERROR_CLIENT_INVALID_RESPONSE, result.toStyledString());
        }
        std::string eth_gasPrice() throw (jsonrpc::JsonRpcException)
        {
            Json::Value p;
            p = Json::nullValue;
            Json::Value result = this->CallMethod("eth_gasPrice",p);
            if (result.isString())
                return result.asString();
            else
                throw jsonrpc::JsonRpcException(jsonrpc::Errors::ERROR_CLIENT_INVALID_RESPONSE, result.toStyledString());
        }
        Json::Value eth_accounts() throw (jsonrpc::JsonRpcException)
        {
            Json::Value p;
            p = Json::nullValue;
            Json::Value result = this->CallMethod("eth_accounts",p);
            if (result.isArray())
                return result;
            else
                throw jsonrpc::JsonRpcException(jsonrpc::Errors::ERROR_CLIENT_INVALID_RESPONSE, result.toStyledString());
        }
        int eth_peerCount() throw (jsonrpc::JsonRpcException)
        {
            Json::Value p;
            p = Json::nullValue;
            Json::Value result = this->CallMethod("eth_peerCount",p);
            if (result.isInt())
                return result.asInt();
            else
                throw jsonrpc::JsonRpcException(jsonrpc::Errors::ERROR_CLIENT_INVALID_RESPONSE, result.toStyledString());
        }
        int eth_defaultBlock() throw (jsonrpc::JsonRpcException)
        {
            Json::Value p;
            p = Json::nullValue;
            Json::Value result = this->CallMethod("eth_defaultBlock",p);
            if (result.isInt())
                return result.asInt();
            else
                throw jsonrpc::JsonRpcException(jsonrpc::Errors::ERROR_CLIENT_INVALID_RESPONSE, result.toStyledString());
        }
        bool eth_setDefaultBlock(const int& param1) throw (jsonrpc::JsonRpcException)
        {
            Json::Value p;
            p.append(param1);
            Json::Value result = this->CallMethod("eth_setDefaultBlock",p);
            if (result.isBool())
                return result.asBool();
            else
                throw jsonrpc::JsonRpcException(jsonrpc::Errors::ERROR_CLIENT_INVALID_RESPONSE, result.toStyledString());
        }
        int eth_number() throw (jsonrpc::JsonRpcException)
        {
            Json::Value p;
            p = Json::nullValue;
            Json::Value result = this->CallMethod("eth_number",p);
            if (result.isInt())
                return result.asInt();
            else
                throw jsonrpc::JsonRpcException(jsonrpc::Errors::ERROR_CLIENT_INVALID_RESPONSE, result.toStyledString());
        }
<<<<<<< HEAD
        std::string eth_balanceAt(const std::string& param1) throw (jsonrpc::JsonRpcException)
        {
            Json::Value p;
            p.append(param1);
            Json::Value result = this->CallMethod("eth_balanceAt",p);
            if (result.isString())
                return result.asString();
            else
                throw jsonrpc::JsonRpcException(jsonrpc::Errors::ERROR_CLIENT_INVALID_RESPONSE, result.toStyledString());
=======

        Json::Value eth_compilers() throw (jsonrpc::JsonRpcException)
        {
            Json::Value p;
            p = Json::nullValue;
            Json::Value result = this->client->CallMethod("eth_compilers",p);
    if (result.isArray())
        return result;
     else 
         throw jsonrpc::JsonRpcException(jsonrpc::Errors::ERROR_CLIENT_INVALID_RESPONSE, result.toStyledString());

>>>>>>> f8180286
        }
        std::string eth_stateAt(const std::string& param1, const std::string& param2) throw (jsonrpc::JsonRpcException)
        {
            Json::Value p;
            p.append(param1);
            p.append(param2);
            Json::Value result = this->CallMethod("eth_stateAt",p);
            if (result.isString())
                return result.asString();
            else
                throw jsonrpc::JsonRpcException(jsonrpc::Errors::ERROR_CLIENT_INVALID_RESPONSE, result.toStyledString());
        }
        double eth_countAt(const std::string& param1) throw (jsonrpc::JsonRpcException)
        {
            Json::Value p;
            p.append(param1);
            Json::Value result = this->CallMethod("eth_countAt",p);
            if (result.isDouble())
                return result.asDouble();
            else
                throw jsonrpc::JsonRpcException(jsonrpc::Errors::ERROR_CLIENT_INVALID_RESPONSE, result.toStyledString());
        }
<<<<<<< HEAD
        std::string eth_codeAt(const std::string& param1) throw (jsonrpc::JsonRpcException)
        {
            Json::Value p;
            p.append(param1);
            Json::Value result = this->CallMethod("eth_codeAt",p);
            if (result.isString())
                return result.asString();
            else
                throw jsonrpc::JsonRpcException(jsonrpc::Errors::ERROR_CLIENT_INVALID_RESPONSE, result.toStyledString());
        }
        std::string eth_transact(const Json::Value& param1) throw (jsonrpc::JsonRpcException)
        {
            Json::Value p;
            p.append(param1);
            Json::Value result = this->CallMethod("eth_transact",p);
            if (result.isString())
                return result.asString();
            else
                throw jsonrpc::JsonRpcException(jsonrpc::Errors::ERROR_CLIENT_INVALID_RESPONSE, result.toStyledString());
=======

        Json::Value eth_filterLogs(const int& param1) throw (jsonrpc::JsonRpcException)
        {
            Json::Value p;
            p.append(param1);

            Json::Value result = this->client->CallMethod("eth_filterLogs",p);
    if (result.isArray())
        return result;
     else 
         throw jsonrpc::JsonRpcException(jsonrpc::Errors::ERROR_CLIENT_INVALID_RESPONSE, result.toStyledString());

        }

        std::string eth_gasPrice() throw (jsonrpc::JsonRpcException)
        {
            Json::Value p;
            p = Json::nullValue;
            Json::Value result = this->client->CallMethod("eth_gasPrice",p);
    if (result.isString())
        return result.asString();
     else 
         throw jsonrpc::JsonRpcException(jsonrpc::Errors::ERROR_CLIENT_INVALID_RESPONSE, result.toStyledString());

>>>>>>> f8180286
        }
        std::string eth_call(const Json::Value& param1) throw (jsonrpc::JsonRpcException)
        {
            Json::Value p;
            p.append(param1);
            Json::Value result = this->CallMethod("eth_call",p);
            if (result.isString())
                return result.asString();
            else
                throw jsonrpc::JsonRpcException(jsonrpc::Errors::ERROR_CLIENT_INVALID_RESPONSE, result.toStyledString());
        }
        Json::Value eth_blockByHash(const std::string& param1) throw (jsonrpc::JsonRpcException)
        {
            Json::Value p;
            p.append(param1);
            Json::Value result = this->CallMethod("eth_blockByHash",p);
            if (result.isObject())
                return result;
            else
                throw jsonrpc::JsonRpcException(jsonrpc::Errors::ERROR_CLIENT_INVALID_RESPONSE, result.toStyledString());
        }
<<<<<<< HEAD
        Json::Value eth_blockByNumber(const int& param1) throw (jsonrpc::JsonRpcException)
=======

        Json::Value eth_logs(const Json::Value& param1) throw (jsonrpc::JsonRpcException)
        {
            Json::Value p;
            p.append(param1);

            Json::Value result = this->client->CallMethod("eth_logs",p);
    if (result.isArray())
        return result;
     else 
         throw jsonrpc::JsonRpcException(jsonrpc::Errors::ERROR_CLIENT_INVALID_RESPONSE, result.toStyledString());

        }

        bool eth_mining() throw (jsonrpc::JsonRpcException)
>>>>>>> f8180286
        {
            Json::Value p;
            p.append(param1);
            Json::Value result = this->CallMethod("eth_blockByNumber",p);
            if (result.isObject())
                return result;
            else
                throw jsonrpc::JsonRpcException(jsonrpc::Errors::ERROR_CLIENT_INVALID_RESPONSE, result.toStyledString());
        }
        Json::Value eth_transactionByHash(const std::string& param1, const int& param2) throw (jsonrpc::JsonRpcException)
        {
            Json::Value p;
            p.append(param1);
            p.append(param2);
            Json::Value result = this->CallMethod("eth_transactionByHash",p);
            if (result.isObject())
                return result;
            else
                throw jsonrpc::JsonRpcException(jsonrpc::Errors::ERROR_CLIENT_INVALID_RESPONSE, result.toStyledString());
        }
        Json::Value eth_transactionByNumber(const int& param1, const int& param2) throw (jsonrpc::JsonRpcException)
        {
            Json::Value p;
            p.append(param1);
            p.append(param2);
            Json::Value result = this->CallMethod("eth_transactionByNumber",p);
            if (result.isObject())
                return result;
            else
                throw jsonrpc::JsonRpcException(jsonrpc::Errors::ERROR_CLIENT_INVALID_RESPONSE, result.toStyledString());
        }
        Json::Value eth_uncleByHash(const std::string& param1, const int& param2) throw (jsonrpc::JsonRpcException)
        {
            Json::Value p;
            p.append(param1);
            p.append(param2);
            Json::Value result = this->CallMethod("eth_uncleByHash",p);
            if (result.isObject())
                return result;
            else
                throw jsonrpc::JsonRpcException(jsonrpc::Errors::ERROR_CLIENT_INVALID_RESPONSE, result.toStyledString());
        }
        Json::Value eth_uncleByNumber(const int& param1, const int& param2) throw (jsonrpc::JsonRpcException)
        {
            Json::Value p;
            p.append(param1);
            p.append(param2);
            Json::Value result = this->CallMethod("eth_uncleByNumber",p);
            if (result.isObject())
                return result;
            else
                throw jsonrpc::JsonRpcException(jsonrpc::Errors::ERROR_CLIENT_INVALID_RESPONSE, result.toStyledString());
        }
<<<<<<< HEAD
        std::string eth_lll(const std::string& param1) throw (jsonrpc::JsonRpcException)
=======

        std::string eth_serpent(const std::string& param1) throw (jsonrpc::JsonRpcException)
        {
            Json::Value p;
            p.append(param1);

            Json::Value result = this->client->CallMethod("eth_serpent",p);
    if (result.isString())
        return result.asString();
     else 
         throw jsonrpc::JsonRpcException(jsonrpc::Errors::ERROR_CLIENT_INVALID_RESPONSE, result.toStyledString());

        }

        bool eth_setCoinbase(const std::string& param1) throw (jsonrpc::JsonRpcException)
>>>>>>> f8180286
        {
            Json::Value p;
            p.append(param1);
            Json::Value result = this->CallMethod("eth_lll",p);
            if (result.isString())
                return result.asString();
            else
                throw jsonrpc::JsonRpcException(jsonrpc::Errors::ERROR_CLIENT_INVALID_RESPONSE, result.toStyledString());
        }
        std::string eth_compile(const std::string& param1) throw (jsonrpc::JsonRpcException)
        {
            Json::Value p;
            p.append(param1);
            Json::Value result = this->CallMethod("eth_compile",p);
            if (result.isString())
                return result.asString();
            else
                throw jsonrpc::JsonRpcException(jsonrpc::Errors::ERROR_CLIENT_INVALID_RESPONSE, result.toStyledString());
        }
        int eth_newFilter(const Json::Value& param1) throw (jsonrpc::JsonRpcException)
        {
            Json::Value p;
            p.append(param1);
            Json::Value result = this->CallMethod("eth_newFilter",p);
            if (result.isInt())
                return result.asInt();
            else
                throw jsonrpc::JsonRpcException(jsonrpc::Errors::ERROR_CLIENT_INVALID_RESPONSE, result.toStyledString());
        }
        int eth_newFilterString(const std::string& param1) throw (jsonrpc::JsonRpcException)
        {
            Json::Value p;
            p.append(param1);
            Json::Value result = this->CallMethod("eth_newFilterString",p);
            if (result.isInt())
                return result.asInt();
            else
                throw jsonrpc::JsonRpcException(jsonrpc::Errors::ERROR_CLIENT_INVALID_RESPONSE, result.toStyledString());
        }
<<<<<<< HEAD
        bool eth_uninstallFilter(const int& param1) throw (jsonrpc::JsonRpcException)
=======

        std::string eth_solidity(const std::string& param1) throw (jsonrpc::JsonRpcException)
        {
            Json::Value p;
            p.append(param1);

            Json::Value result = this->client->CallMethod("eth_solidity",p);
    if (result.isString())
        return result.asString();
     else 
         throw jsonrpc::JsonRpcException(jsonrpc::Errors::ERROR_CLIENT_INVALID_RESPONSE, result.toStyledString());

        }

        std::string eth_stateAt(const std::string& param1, const std::string& param2) throw (jsonrpc::JsonRpcException)
>>>>>>> f8180286
        {
            Json::Value p;
            p.append(param1);
            Json::Value result = this->CallMethod("eth_uninstallFilter",p);
            if (result.isBool())
                return result.asBool();
            else
                throw jsonrpc::JsonRpcException(jsonrpc::Errors::ERROR_CLIENT_INVALID_RESPONSE, result.toStyledString());
        }
<<<<<<< HEAD
        bool eth_changed(const int& param1) throw (jsonrpc::JsonRpcException)
=======

        Json::Value eth_storageAt(const std::string& param1) throw (jsonrpc::JsonRpcException)
        {
            Json::Value p;
            p.append(param1);

            Json::Value result = this->client->CallMethod("eth_storageAt",p);
    if (result.isObject())
        return result;
     else 
         throw jsonrpc::JsonRpcException(jsonrpc::Errors::ERROR_CLIENT_INVALID_RESPONSE, result.toStyledString());

        }

        std::string eth_transact(const Json::Value& param1) throw (jsonrpc::JsonRpcException)
>>>>>>> f8180286
        {
            Json::Value p;
            p.append(param1);
            Json::Value result = this->CallMethod("eth_changed",p);
            if (result.isBool())
                return result.asBool();
            else
                throw jsonrpc::JsonRpcException(jsonrpc::Errors::ERROR_CLIENT_INVALID_RESPONSE, result.toStyledString());
        }
        Json::Value eth_getMessages(const int& param1) throw (jsonrpc::JsonRpcException)
        {
            Json::Value p;
            p.append(param1);
            Json::Value result = this->CallMethod("eth_getMessages",p);
            if (result.isArray())
                return result;
            else
                throw jsonrpc::JsonRpcException(jsonrpc::Errors::ERROR_CLIENT_INVALID_RESPONSE, result.toStyledString());
        }
        bool db_put(const std::string& param1, const std::string& param2, const std::string& param3) throw (jsonrpc::JsonRpcException)
        {
            Json::Value p;
            p.append(param1);
            p.append(param2);
            p.append(param3);
            Json::Value result = this->CallMethod("db_put",p);
            if (result.isBool())
                return result.asBool();
            else
                throw jsonrpc::JsonRpcException(jsonrpc::Errors::ERROR_CLIENT_INVALID_RESPONSE, result.toStyledString());
        }
        std::string db_get(const std::string& param1, const std::string& param2) throw (jsonrpc::JsonRpcException)
        {
            Json::Value p;
            p.append(param1);
            p.append(param2);
            Json::Value result = this->CallMethod("db_get",p);
            if (result.isString())
                return result.asString();
            else
                throw jsonrpc::JsonRpcException(jsonrpc::Errors::ERROR_CLIENT_INVALID_RESPONSE, result.toStyledString());
        }
        bool db_putString(const std::string& param1, const std::string& param2, const std::string& param3) throw (jsonrpc::JsonRpcException)
        {
            Json::Value p;
            p.append(param1);
            p.append(param2);
            p.append(param3);
            Json::Value result = this->CallMethod("db_putString",p);
            if (result.isBool())
                return result.asBool();
            else
                throw jsonrpc::JsonRpcException(jsonrpc::Errors::ERROR_CLIENT_INVALID_RESPONSE, result.toStyledString());
        }
        std::string db_getString(const std::string& param1, const std::string& param2) throw (jsonrpc::JsonRpcException)
        {
            Json::Value p;
            p.append(param1);
            p.append(param2);
            Json::Value result = this->CallMethod("db_getString",p);
            if (result.isString())
                return result.asString();
            else
                throw jsonrpc::JsonRpcException(jsonrpc::Errors::ERROR_CLIENT_INVALID_RESPONSE, result.toStyledString());
        }
        bool shh_post(const Json::Value& param1) throw (jsonrpc::JsonRpcException)
        {
            Json::Value p;
            p.append(param1);
            Json::Value result = this->CallMethod("shh_post",p);
            if (result.isBool())
                return result.asBool();
            else
                throw jsonrpc::JsonRpcException(jsonrpc::Errors::ERROR_CLIENT_INVALID_RESPONSE, result.toStyledString());
        }
        std::string shh_newIdentity() throw (jsonrpc::JsonRpcException)
        {
            Json::Value p;
            p = Json::nullValue;
            Json::Value result = this->CallMethod("shh_newIdentity",p);
            if (result.isString())
                return result.asString();
            else
                throw jsonrpc::JsonRpcException(jsonrpc::Errors::ERROR_CLIENT_INVALID_RESPONSE, result.toStyledString());
        }
        bool shh_haveIdentity(const std::string& param1) throw (jsonrpc::JsonRpcException)
        {
            Json::Value p;
            p.append(param1);
            Json::Value result = this->CallMethod("shh_haveIdentity",p);
            if (result.isBool())
                return result.asBool();
            else
                throw jsonrpc::JsonRpcException(jsonrpc::Errors::ERROR_CLIENT_INVALID_RESPONSE, result.toStyledString());
        }
        std::string shh_newGroup(const std::string& param1, const std::string& param2) throw (jsonrpc::JsonRpcException)
        {
            Json::Value p;
            p.append(param1);
            p.append(param2);
            Json::Value result = this->CallMethod("shh_newGroup",p);
            if (result.isString())
                return result.asString();
            else
                throw jsonrpc::JsonRpcException(jsonrpc::Errors::ERROR_CLIENT_INVALID_RESPONSE, result.toStyledString());
        }
        std::string shh_addToGroup(const std::string& param1, const std::string& param2) throw (jsonrpc::JsonRpcException)
        {
            Json::Value p;
            p.append(param1);
            p.append(param2);
            Json::Value result = this->CallMethod("shh_addToGroup",p);
            if (result.isString())
                return result.asString();
            else
                throw jsonrpc::JsonRpcException(jsonrpc::Errors::ERROR_CLIENT_INVALID_RESPONSE, result.toStyledString());
        }
        int shh_newFilter(const Json::Value& param1) throw (jsonrpc::JsonRpcException)
        {
            Json::Value p;
            p.append(param1);
            Json::Value result = this->CallMethod("shh_newFilter",p);
            if (result.isInt())
                return result.asInt();
            else
                throw jsonrpc::JsonRpcException(jsonrpc::Errors::ERROR_CLIENT_INVALID_RESPONSE, result.toStyledString());
        }
        bool shh_uninstallFilter(const int& param1) throw (jsonrpc::JsonRpcException)
        {
            Json::Value p;
            p.append(param1);
            Json::Value result = this->CallMethod("shh_uninstallFilter",p);
            if (result.isBool())
                return result.asBool();
            else
                throw jsonrpc::JsonRpcException(jsonrpc::Errors::ERROR_CLIENT_INVALID_RESPONSE, result.toStyledString());
        }
        Json::Value shh_changed(const int& param1) throw (jsonrpc::JsonRpcException)
        {
            Json::Value p;
            p.append(param1);
            Json::Value result = this->CallMethod("shh_changed",p);
            if (result.isArray())
                return result;
            else
                throw jsonrpc::JsonRpcException(jsonrpc::Errors::ERROR_CLIENT_INVALID_RESPONSE, result.toStyledString());
        }
};

#endif //JSONRPC_CPP_WEBTHREESTUBCLIENT_H_<|MERGE_RESOLUTION|>--- conflicted
+++ resolved
@@ -132,7 +132,6 @@
             else
                 throw jsonrpc::JsonRpcException(jsonrpc::Errors::ERROR_CLIENT_INVALID_RESPONSE, result.toStyledString());
         }
-<<<<<<< HEAD
         std::string eth_balanceAt(const std::string& param1) throw (jsonrpc::JsonRpcException)
         {
             Json::Value p;
@@ -142,19 +141,6 @@
                 return result.asString();
             else
                 throw jsonrpc::JsonRpcException(jsonrpc::Errors::ERROR_CLIENT_INVALID_RESPONSE, result.toStyledString());
-=======
-
-        Json::Value eth_compilers() throw (jsonrpc::JsonRpcException)
-        {
-            Json::Value p;
-            p = Json::nullValue;
-            Json::Value result = this->client->CallMethod("eth_compilers",p);
-    if (result.isArray())
-        return result;
-     else 
-         throw jsonrpc::JsonRpcException(jsonrpc::Errors::ERROR_CLIENT_INVALID_RESPONSE, result.toStyledString());
-
->>>>>>> f8180286
         }
         std::string eth_stateAt(const std::string& param1, const std::string& param2) throw (jsonrpc::JsonRpcException)
         {
@@ -164,6 +150,16 @@
             Json::Value result = this->CallMethod("eth_stateAt",p);
             if (result.isString())
                 return result.asString();
+            else
+                throw jsonrpc::JsonRpcException(jsonrpc::Errors::ERROR_CLIENT_INVALID_RESPONSE, result.toStyledString());
+        }
+        Json::Value eth_storageAt(const std::string& param1) throw (jsonrpc::JsonRpcException)
+        {
+            Json::Value p;
+            p.append(param1);
+            Json::Value result = this->CallMethod("eth_storageAt",p);
+            if (result.isObject())
+                return result;
             else
                 throw jsonrpc::JsonRpcException(jsonrpc::Errors::ERROR_CLIENT_INVALID_RESPONSE, result.toStyledString());
         }
@@ -177,7 +173,6 @@
             else
                 throw jsonrpc::JsonRpcException(jsonrpc::Errors::ERROR_CLIENT_INVALID_RESPONSE, result.toStyledString());
         }
-<<<<<<< HEAD
         std::string eth_codeAt(const std::string& param1) throw (jsonrpc::JsonRpcException)
         {
             Json::Value p;
@@ -197,32 +192,6 @@
                 return result.asString();
             else
                 throw jsonrpc::JsonRpcException(jsonrpc::Errors::ERROR_CLIENT_INVALID_RESPONSE, result.toStyledString());
-=======
-
-        Json::Value eth_filterLogs(const int& param1) throw (jsonrpc::JsonRpcException)
-        {
-            Json::Value p;
-            p.append(param1);
-
-            Json::Value result = this->client->CallMethod("eth_filterLogs",p);
-    if (result.isArray())
-        return result;
-     else 
-         throw jsonrpc::JsonRpcException(jsonrpc::Errors::ERROR_CLIENT_INVALID_RESPONSE, result.toStyledString());
-
-        }
-
-        std::string eth_gasPrice() throw (jsonrpc::JsonRpcException)
-        {
-            Json::Value p;
-            p = Json::nullValue;
-            Json::Value result = this->client->CallMethod("eth_gasPrice",p);
-    if (result.isString())
-        return result.asString();
-     else 
-         throw jsonrpc::JsonRpcException(jsonrpc::Errors::ERROR_CLIENT_INVALID_RESPONSE, result.toStyledString());
-
->>>>>>> f8180286
         }
         std::string eth_call(const Json::Value& param1) throw (jsonrpc::JsonRpcException)
         {
@@ -244,25 +213,7 @@
             else
                 throw jsonrpc::JsonRpcException(jsonrpc::Errors::ERROR_CLIENT_INVALID_RESPONSE, result.toStyledString());
         }
-<<<<<<< HEAD
         Json::Value eth_blockByNumber(const int& param1) throw (jsonrpc::JsonRpcException)
-=======
-
-        Json::Value eth_logs(const Json::Value& param1) throw (jsonrpc::JsonRpcException)
-        {
-            Json::Value p;
-            p.append(param1);
-
-            Json::Value result = this->client->CallMethod("eth_logs",p);
-    if (result.isArray())
-        return result;
-     else 
-         throw jsonrpc::JsonRpcException(jsonrpc::Errors::ERROR_CLIENT_INVALID_RESPONSE, result.toStyledString());
-
-        }
-
-        bool eth_mining() throw (jsonrpc::JsonRpcException)
->>>>>>> f8180286
         {
             Json::Value p;
             p.append(param1);
@@ -316,39 +267,41 @@
             else
                 throw jsonrpc::JsonRpcException(jsonrpc::Errors::ERROR_CLIENT_INVALID_RESPONSE, result.toStyledString());
         }
-<<<<<<< HEAD
+        Json::Value eth_compilers() throw (jsonrpc::JsonRpcException)
+        {
+            Json::Value p;
+            p = Json::nullValue;
+            Json::Value result = this->CallMethod("eth_compilers",p);
+            if (result.isArray())
+                return result;
+            else
+                throw jsonrpc::JsonRpcException(jsonrpc::Errors::ERROR_CLIENT_INVALID_RESPONSE, result.toStyledString());
+        }
         std::string eth_lll(const std::string& param1) throw (jsonrpc::JsonRpcException)
-=======
-
+        {
+            Json::Value p;
+            p.append(param1);
+            Json::Value result = this->CallMethod("eth_lll",p);
+            if (result.isString())
+                return result.asString();
+            else
+                throw jsonrpc::JsonRpcException(jsonrpc::Errors::ERROR_CLIENT_INVALID_RESPONSE, result.toStyledString());
+        }
+        std::string eth_solidity(const std::string& param1) throw (jsonrpc::JsonRpcException)
+        {
+            Json::Value p;
+            p.append(param1);
+            Json::Value result = this->CallMethod("eth_solidity",p);
+            if (result.isString())
+                return result.asString();
+            else
+                throw jsonrpc::JsonRpcException(jsonrpc::Errors::ERROR_CLIENT_INVALID_RESPONSE, result.toStyledString());
+        }
         std::string eth_serpent(const std::string& param1) throw (jsonrpc::JsonRpcException)
         {
             Json::Value p;
             p.append(param1);
-
-            Json::Value result = this->client->CallMethod("eth_serpent",p);
-    if (result.isString())
-        return result.asString();
-     else 
-         throw jsonrpc::JsonRpcException(jsonrpc::Errors::ERROR_CLIENT_INVALID_RESPONSE, result.toStyledString());
-
-        }
-
-        bool eth_setCoinbase(const std::string& param1) throw (jsonrpc::JsonRpcException)
->>>>>>> f8180286
-        {
-            Json::Value p;
-            p.append(param1);
-            Json::Value result = this->CallMethod("eth_lll",p);
-            if (result.isString())
-                return result.asString();
-            else
-                throw jsonrpc::JsonRpcException(jsonrpc::Errors::ERROR_CLIENT_INVALID_RESPONSE, result.toStyledString());
-        }
-        std::string eth_compile(const std::string& param1) throw (jsonrpc::JsonRpcException)
-        {
-            Json::Value p;
-            p.append(param1);
-            Json::Value result = this->CallMethod("eth_compile",p);
+            Json::Value result = this->CallMethod("eth_serpent",p);
             if (result.isString())
                 return result.asString();
             else
@@ -374,25 +327,7 @@
             else
                 throw jsonrpc::JsonRpcException(jsonrpc::Errors::ERROR_CLIENT_INVALID_RESPONSE, result.toStyledString());
         }
-<<<<<<< HEAD
         bool eth_uninstallFilter(const int& param1) throw (jsonrpc::JsonRpcException)
-=======
-
-        std::string eth_solidity(const std::string& param1) throw (jsonrpc::JsonRpcException)
-        {
-            Json::Value p;
-            p.append(param1);
-
-            Json::Value result = this->client->CallMethod("eth_solidity",p);
-    if (result.isString())
-        return result.asString();
-     else 
-         throw jsonrpc::JsonRpcException(jsonrpc::Errors::ERROR_CLIENT_INVALID_RESPONSE, result.toStyledString());
-
-        }
-
-        std::string eth_stateAt(const std::string& param1, const std::string& param2) throw (jsonrpc::JsonRpcException)
->>>>>>> f8180286
         {
             Json::Value p;
             p.append(param1);
@@ -402,25 +337,7 @@
             else
                 throw jsonrpc::JsonRpcException(jsonrpc::Errors::ERROR_CLIENT_INVALID_RESPONSE, result.toStyledString());
         }
-<<<<<<< HEAD
         bool eth_changed(const int& param1) throw (jsonrpc::JsonRpcException)
-=======
-
-        Json::Value eth_storageAt(const std::string& param1) throw (jsonrpc::JsonRpcException)
-        {
-            Json::Value p;
-            p.append(param1);
-
-            Json::Value result = this->client->CallMethod("eth_storageAt",p);
-    if (result.isObject())
-        return result;
-     else 
-         throw jsonrpc::JsonRpcException(jsonrpc::Errors::ERROR_CLIENT_INVALID_RESPONSE, result.toStyledString());
-
-        }
-
-        std::string eth_transact(const Json::Value& param1) throw (jsonrpc::JsonRpcException)
->>>>>>> f8180286
         {
             Json::Value p;
             p.append(param1);
@@ -430,11 +347,21 @@
             else
                 throw jsonrpc::JsonRpcException(jsonrpc::Errors::ERROR_CLIENT_INVALID_RESPONSE, result.toStyledString());
         }
-        Json::Value eth_getMessages(const int& param1) throw (jsonrpc::JsonRpcException)
-        {
-            Json::Value p;
-            p.append(param1);
-            Json::Value result = this->CallMethod("eth_getMessages",p);
+        Json::Value eth_filterLogs(const int& param1) throw (jsonrpc::JsonRpcException)
+        {
+            Json::Value p;
+            p.append(param1);
+            Json::Value result = this->CallMethod("eth_filterLogs",p);
+            if (result.isArray())
+                return result;
+            else
+                throw jsonrpc::JsonRpcException(jsonrpc::Errors::ERROR_CLIENT_INVALID_RESPONSE, result.toStyledString());
+        }
+        Json::Value eth_logs(const Json::Value& param1) throw (jsonrpc::JsonRpcException)
+        {
+            Json::Value p;
+            p.append(param1);
+            Json::Value result = this->CallMethod("eth_logs",p);
             if (result.isArray())
                 return result;
             else
