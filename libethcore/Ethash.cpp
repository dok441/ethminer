--- conflicted
+++ resolved
@@ -306,17 +306,10 @@
 			delete m_miner;
 			m_miner = new ethash_cl_miner;
 
-<<<<<<< HEAD
 			auto p = EthashAux::params(m_minerSeed);
 			auto cb = [&](void* d) { EthashAux::full(m_minerSeed, bytesRef((byte*)d, p.full_size)); };
-			m_miner->init(p, cb, 32, s_deviceId);
+			m_miner->init(p, cb, 32, s_platformId, s_deviceId);
 		}
-=======
-		auto p = EthashAux::params(m_minerSeed);
-		auto cb = [&](void* d) { EthashAux::full(m_minerSeed, bytesRef((byte*)d, p.full_size)); };
-		m_miner->init(p, cb, 32, s_platformId, s_deviceId);
-	}
->>>>>>> cdf7a0cd
 
 		uint64_t upper64OfBoundary = (uint64_t)(u64)((u256)w.boundary >> 192);
 		m_miner->search(w.headerHash.data(), upper64OfBoundary, *m_hook);
