--- conflicted
+++ resolved
@@ -219,25 +219,18 @@
 
 ExecutionResult ClientModel::deployContract(bytes const& _code, TransactionSettings const& ctrTransaction)
 {
-<<<<<<< HEAD
-	Address contractAddress;
+	Address newAddress;
 	if (!ctrTransaction.isEmpty())
-		contractAddress = m_client->transact(m_client->userAccount().secret(), ctrTransaction.value, _code, ctrTransaction.gas, ctrTransaction.gasPrice);
+		newAddress = m_client->transact(m_client->userAccount().secret(), ctrTransaction.value, _code, ctrTransaction.gas, ctrTransaction.gasPrice);
 	else
 	{
 		u256 gasPrice = 10000000000000;
 		u256 gas = 125000;
 		u256 amount = 100;
-		contractAddress = m_client->transact(m_client->userAccount().secret(), amount, _code, gas, gasPrice);
+		newAddress = m_client->transact(m_client->userAccount().secret(), amount, _code, gas, gasPrice);
 	}
-=======
-	u256 gasPrice = 10000000000000;
-	u256 gas = 125000;
-	u256 amount = 100;
 
 	Address lastAddress = m_client->lastContractAddress();
-	Address newAddress = m_client->transact(m_client->userAccount().secret(), amount, _code, gas, gasPrice);
->>>>>>> fc34e718
 	ExecutionResult r = m_client->lastExecutionResult();
 	if (newAddress != lastAddress)
 		contractAddressChanged();
