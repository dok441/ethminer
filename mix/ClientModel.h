--- conflicted
+++ resolved
@@ -27,6 +27,7 @@
 #include <map>
 #include <QString>
 #include "MixClient.h"
+#include "QVariableDefinition.h"
 
 namespace dev
 {
@@ -59,10 +60,7 @@
 	/// Gas price
 	u256 gasPrice;
 	/// Mapping from contract function parameter name to value
-<<<<<<< HEAD
 	QList<QVariableDefinition*> parameterValues;
-=======
-	std::map<QString, u256> parameterValues;
 	/// Standard contract url
 	QString stdContractUrl;
 };
@@ -86,7 +84,6 @@
 	Q_PROPERTY(QString address MEMBER m_address CONSTANT)
 	/// Returned value or transaction address in case of creation
 	Q_PROPERTY(QString returned MEMBER m_returned CONSTANT)
->>>>>>> 88087d45
 
 public:
 	TransactionLogEntry():
