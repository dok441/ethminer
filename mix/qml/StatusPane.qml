import QtQuick 2.2
import QtQuick.Controls 1.1
import QtQuick.Layouts 1.1
import QtQuick.Controls.Styles 1.3
import "js/ErrorLocationFormater.js" as ErrorLocationFormater
import "."

Rectangle {
	id: statusHeader
	objectName: "statusPane"
	property variant webPreview
	property alias currentStatus: logPane.currentStatus
	function updateStatus(message)
	{
		if (!message)
		{
			status.state = "";
			status.text = qsTr("Compile successfully.");
			debugImg.state = "active";
			currentStatus = { "type": "Comp", "date": Qt.formatDateTime(new Date(), "hh:mm:ss"), "content": status.text, "level": "info" }
		}
		else
		{
			status.state = "error";
			var errorInfo = ErrorLocationFormater.extractErrorInfo(message, true);
			status.text = errorInfo.errorLocation + " " + errorInfo.errorDetail;
			debugImg.state = "";
			currentStatus = { "type": "Comp", "date": Qt.formatDateTime(new Date(), "hh:mm:ss"), "content": status.text, "level": "error" }
		}
		debugRunActionIcon.enabled = codeModel.hasContract;
	}

	function infoMessage(text, type)
	{
		status.state = "";
		status.text = text
		logPane.push("info", type, text);
		currentStatus = { "type": type, "date": Qt.formatDateTime(new Date(), "hh:mm:ss"), "content": text, "level": "info" }
	}

	function warningMessage(text, type)
	{
		status.state = "warning";
		status.text = text
		logPane.push("warning", type, text);
		currentStatus = { "type": type, "date": Qt.formatDateTime(new Date(), "hh:mm:ss"), "content": text, "level": "warning" }
	}

	function errorMessage(text, type)
	{
		status.state = "error";
		status.text = text;
		logPane.push("error", type, text);
		currentStatus = { "type": type, "date": Qt.formatDateTime(new Date(), "hh:mm:ss"), "content": text, "level": "error" }
	}

	StatusPaneStyle {
		id: statusPaneStyle
	}

	Connections {
		target: webPreview
		onJavaScriptMessage:
		{
			if (_level === 0)
				infoMessage(_content, "JavaScript")
			else
			{
				var message = _sourceId.substring(_sourceId.lastIndexOf("/") + 1) + " - " + qsTr("line") + " " + _lineNb + " - " + _content;
				if (_level === 1)
					warningMessage(message, "JavaScript")
				else
					errorMessage(message, "JavaScript")
			}
		}
	}

	Connections {
		target:clientModel
		onRunStarted: infoMessage(qsTr("Running transactions..."), "Run");
		onRunFailed: errorMessage(format(_message), "Run");
		onRunComplete: infoMessage(qsTr("Run complete"), "Run");
		onNewBlock: infoMessage(qsTr("New block created"), "State");

		function format(_message)
		{
			var formatted = _message.match(/(?:<dev::eth::)(.+)(?:>)/);
			if (!formatted)
				formatted = _message.match(/(?:<dev::)(.+)(?:>)/);
			if (formatted && formatted.length > 1)
				formatted = formatted[1];
			else
				return _message;
			var exceptionInfos = _message.match(/(?:tag_)(.+)/g);
			if (exceptionInfos !== null && exceptionInfos.length > 0)
				formatted += ": "
			for (var k in exceptionInfos)
				formatted += " " + exceptionInfos[k].replace("*]", "").replace("tag_", "").replace("=", "");
			return formatted;
		}
	}

	Connections {
		target:projectModel
		onDeploymentStarted: infoMessage(qsTr("Running deployment..."), "Deployment");
		onDeploymentError: errorMessage(error, "Deployment");
		onDeploymentComplete: infoMessage(qsTr("Deployment complete"), "Deployment");
		onDeploymentStepChanged: infoMessage(message, "Deployment");
	}
	Connections {
		target: codeModel
		onCompilationComplete: updateStatus();
		onCompilationError: updateStatus(_error);
	}

	color: "transparent"
	anchors.fill: parent

	Rectangle {
		id: statusContainer
		anchors.horizontalCenter: parent.horizontalCenter
		anchors.verticalCenter: parent.verticalCenter
		radius: 3
		width: 600
		height: 30
		color: "#fcfbfc"
		Text {
			anchors.verticalCenter: parent.verticalCenter
			anchors.horizontalCenter: parent.horizontalCenter
<<<<<<< HEAD
			font.pointSize: statusPaneStyle.general.statusFontSize
=======
			font.pointSize: Style.absoluteSize(-1)
>>>>>>> 5c41250e
			height: 15
			font.family: "sans serif"
			objectName: "status"
			wrapMode: Text.WrapAnywhere
			elide: Text.ElideRight
			maximumLineCount: 1
			clip: true
			id: status
			states: [
				State {
					name: "error"
					PropertyChanges {
						target: status
						color: "red"
					}
					PropertyChanges {
						target: statusContainer
						color: "#fffcd5"
					}
				},
				State {
					name: "warning"
					PropertyChanges {
						target: status
						color: "orange"
					}
					PropertyChanges {
						target: statusContainer
						color: "#fffcd5"
					}
				}
			]
			onTextChanged:
			{
				updateWidth()
				toolTipInfo.tooltip = text;
			}

			function updateWidth()
			{
				if (text.length > 80)
					width = parent.width - 10
				else
					width = undefined
			}
		}

		Button
		{
			anchors.fill: parent
			id: toolTip
			action: toolTipInfo
			text: ""
			style:
				ButtonStyle {
				background:Rectangle {
					color: "transparent"
				}
			}
			MouseArea {
				anchors.fill: parent
				onClicked: {
					logsContainer.toggle();
				}
			}
		}

		Action {
			id: toolTipInfo
			tooltip: ""
		}

		Rectangle
		{
			function toggle()
			{
				if (logsContainer.state === "opened")
				{
					logsContainer.state = "closed"
				}
				else
				{
					logsContainer.state = "opened";
					logsContainer.focus = true;
					forceActiveFocus();
					calCoord();
				}
			}

			id: logsContainer
			width: 750
			anchors.top: statusContainer.bottom
			anchors.topMargin: 4
			visible: false
			radius: 10

			function calCoord()
			{
				var top = logsContainer;
				while (top.parent)
					top = top.parent
				var coordinates = logsContainer.mapToItem(top, 0, 0);
				logsContainer.parent = top;
				logsContainer.x = status.x + statusContainer.x - LogsPaneStyle.generic.layout.dateWidth - LogsPaneStyle.generic.layout.typeWidth + 70
			}

			LogsPane
			{
				id: logPane;
			}

			states: [
				State {
					name: "opened";
					PropertyChanges { target: logsContainer; height: 500; visible: true }
				},
				State {
					name: "closed";
					PropertyChanges { target: logsContainer; height: 0; visible: false }
					PropertyChanges { target: statusContainer; width: 600; height: 30 }
				}
			]
			transitions: Transition {
					 NumberAnimation { properties: "height"; easing.type: Easing.InOutQuad; duration: 200 }
					 NumberAnimation { target: logsContainer;  properties: "visible"; easing.type: Easing.InOutQuad; duration: 200 }
			}
		}
	}

	Rectangle
	{
		color: "transparent"
		width: 100
		height: parent.height
		anchors.top: parent.top
		anchors.right: parent.right
		RowLayout
		{
			anchors.fill: parent
			Rectangle
			{
				color: "transparent"
				anchors.fill: parent
				Button
				{
					anchors.right: parent.right
					anchors.rightMargin: 9
					anchors.verticalCenter: parent.verticalCenter
					id: debugImg
					iconSource: "qrc:/qml/img/bugiconinactive.png"
					action: debugRunActionIcon
					states: [
						State{
							name: "active"
							PropertyChanges { target: debugImg; iconSource: "qrc:/qml/img/bugiconactive.png"}
						}
					]
				}
				Action {
					id: debugRunActionIcon
					onTriggered: {
						if (mainContent.rightViewIsVisible())
							mainContent.hideRightView()
						else
							mainContent.startQuickDebugging();
					}
					enabled: false
				}
			}
		}
	}
}<|MERGE_RESOLUTION|>--- conflicted
+++ resolved
@@ -127,11 +127,7 @@
 		Text {
 			anchors.verticalCenter: parent.verticalCenter
 			anchors.horizontalCenter: parent.horizontalCenter
-<<<<<<< HEAD
-			font.pointSize: statusPaneStyle.general.statusFontSize
-=======
-			font.pointSize: Style.absoluteSize(-1)
->>>>>>> 5c41250e
+			font.pointSize: appStyle.absoluteSize(-1)
 			height: 15
 			font.family: "sans serif"
 			objectName: "status"
