--- conflicted
+++ resolved
@@ -41,13 +41,7 @@
 	asm("lop3.b32 %0, %1, %2, %3, 0xd2;" : "=r"(result.y) : "r"(a.y), "r"(b.y), "r"(c.y));
 	return result;
 }
-<<<<<<< HEAD
-
 #else
-
-=======
-#else 
->>>>>>> d84d08f4
 __device__ __forceinline__
 uint2 chi(const uint2 a, const uint2 b, const uint2 c) {
 	return a ^ (~b) & c;
